// Licensed to the .NET Foundation under one or more agreements.
// The .NET Foundation licenses this file to you under the MIT license.
// See the LICENSE file in the project root for more information.

using Microsoft.Diagnostics.Tools.RuntimeClient;
using System;
using System.Collections.Generic;
using System.CommandLine;
using System.Diagnostics;
using System.IO;
using System.Text;
using System.Threading;
using System.Threading.Tasks;

using Microsoft.Diagnostics.Tracing;
using Microsoft.Diagnostics.Tools.Counters.Exporters;

namespace Microsoft.Diagnostics.Tools.Counters
{
    public class CounterMonitor
    {
        private int _processId;
        private int _interval;
        private List<string> _counterList;
        private CancellationToken _ct;
        private IConsole _console;
        private ICounterRenderer _renderer;
        private CounterFilter filter;
        private ulong _sessionId;
        private string _output;
        private bool pauseCmdSet;

        public CounterMonitor()
        {
            filter = new CounterFilter();
            pauseCmdSet = false;
        }

        private void DynamicAllMonitor(TraceEvent obj)
        {
            // If we are paused, ignore the event. 
            // There's a potential race here between the two tasks but not a huge deal if we miss by one event.
            _renderer.ToggleStatus(pauseCmdSet);

            if (obj.EventName.Equals("EventCounters"))
            {
                IDictionary<string, object> payloadVal = (IDictionary<string, object>)(obj.PayloadValue(0));
                IDictionary<string, object> payloadFields = (IDictionary<string, object>)(payloadVal["Payload"]);

                // If it's not a counter we asked for, ignore it.
                if (!filter.Filter(obj.ProviderName, payloadFields["Name"].ToString())) return;

                ICounterPayload payload = payloadFields["CounterType"].Equals("Sum") ? (ICounterPayload)new IncrementingCounterPayload(payloadFields, _interval) : (ICounterPayload)new CounterPayload(payloadFields);
                _renderer.CounterPayloadReceived(obj.ProviderName, payload, pauseCmdSet);
            }
        }

        private void StopMonitor()
        {
            try
            {
                EventPipeClient.StopTracing(_processId, _sessionId);
            }
            catch (EndOfStreamException ex)
            {
                // If the app we're monitoring exits abruptly, this may throw in which case we just swallow the exception and exit gracefully.
                Debug.WriteLine($"[ERROR] {ex.ToString()}");
            }
            // We may time out if the process ended before we sent StopTracing command. We can just exit in that case.
            catch (TimeoutException)
            {
            }
            // On Unix platforms, we may actually get a PNSE since the pipe is gone with the process, and Runtime Client Library
            // does not know how to distinguish a situation where there is no pipe to begin with, or where the process has exited
            // before dotnet-counters and got rid of a pipe that once existed.
            // Since we are catching this in StopMonitor() we know that the pipe once existed (otherwise the exception would've 
            // been thrown in StartMonitor directly)
            catch (PlatformNotSupportedException)
            {
            }
<<<<<<< HEAD
=======
            _renderer.Stop();
>>>>>>> 3b1334ff
        }

        public async Task<int> Monitor(CancellationToken ct, List<string> counter_list, IConsole console, int processId, int refreshInterval)
        {
            try
            {
                _ct = ct;
                _counterList = counter_list; // NOTE: This variable name has an underscore because that's the "name" that the CLI displays. System.CommandLine doesn't like it if we change the variable to camelcase. 
                _console = console;
                _processId = processId;
                _interval = refreshInterval;
                _renderer = new ConsoleWriter();

                return await Start();
            }

            catch (OperationCanceledException)
            {
                try
                {
                    EventPipeClient.StopTracing(_processId, _sessionId);
                }
                catch (Exception) {} // Swallow all exceptions for now.
                
                console.Out.WriteLine($"Complete");
                return 1;
            }
        }

        public async Task<int> Collect(CancellationToken ct, List<string> counter_list, IConsole console, int processId, int refreshInterval, CountersExportFormat format, string output)
        {
            try
            {
                _ct = ct;
                _counterList = counter_list; // NOTE: This variable name has an underscore because that's the "name" that the CLI displays. System.CommandLine doesn't like it if we change the variable to camelcase. 
                _console = console;
                _processId = processId;
                _interval = refreshInterval;
                _output = output;

                if (_output.Length == 0)
                {
                    _console.Error.WriteLine("Output cannot be an empty string");
                    return 0;
                }

                if (format == CountersExportFormat.csv)
                {
                    _renderer = new CSVExporter(output);
                }
                else if (format == CountersExportFormat.json)
                {
                    // Try getting the process name.
                    string processName = "";
                    try
                    {
                        processName = Process.GetProcessById(_processId).ProcessName;
                    }
                    catch (Exception) { }
                    _renderer = new JSONExporter(output, processName); ;
                }
                else
                {
                    _console.Error.WriteLine($"The output format {format} is not a valid output format.");
                    return 0;
                }
                return await Start();
            }
            catch (OperationCanceledException)
            {
            }

            return 1;
        }


        // Use EventPipe CollectTracing2 command to start monitoring. This may throw.
        private EventPipeEventSource RequestTracingV2(string providerString)
        {
            var configuration = new SessionConfigurationV2(
                                        circularBufferSizeMB: 1000,
                                        format: EventPipeSerializationFormat.NetTrace,
                                        requestRundown: false,
                                        providers: Trace.Extensions.ToProviders(providerString));
            var binaryReader = EventPipeClient.CollectTracing2(_processId, configuration, out _sessionId);
            return new EventPipeEventSource(binaryReader);
        }

        // Use EventPipe CollectTracing command to start monitoring. This may throw.
        private EventPipeEventSource RequestTracingV1(string providerString)
        {
            var configuration = new SessionConfiguration(
                                        circularBufferSizeMB: 1000,
                                        format: EventPipeSerializationFormat.NetTrace,
                                        providers: Trace.Extensions.ToProviders(providerString));
            var binaryReader = EventPipeClient.CollectTracing(_processId, configuration, out _sessionId);
            return new EventPipeEventSource(binaryReader);
        }

        private string BuildProviderString()
        {
            string providerString;
            if (_counterList.Count == 0)
            {
                CounterProvider defaultProvider = null;
                _console.Out.WriteLine($"counter_list is unspecified. Monitoring all counters by default.");

                // Enable the default profile if nothing is specified
                if (!KnownData.TryGetProvider("System.Runtime", out defaultProvider))
                {
                    _console.Error.WriteLine("No providers or profiles were specified and there is no default profile available.");
                    return "";
                }
                providerString = defaultProvider.ToProviderString(_interval);
                filter.AddFilter("System.Runtime");
            }
            else
            {
                CounterProvider provider = null;
                StringBuilder sb = new StringBuilder("");
                for (var i = 0; i < _counterList.Count; i++)
                {
                    string counterSpecifier = _counterList[i];
                    string[] tokens = counterSpecifier.Split('[');
                    string providerName = tokens[0];
                    if (!KnownData.TryGetProvider(providerName, out provider))
                    {
                        sb.Append(CounterProvider.SerializeUnknownProviderName(providerName, _interval));
                    }
                    else
                    {
                        sb.Append(provider.ToProviderString(_interval));    
                    }
                    
                    if (i != _counterList.Count - 1)
                    {
                        sb.Append(",");
                    }

                    if (tokens.Length == 1)
                    {
                        filter.AddFilter(providerName); // This means no counter filter was specified.
                    }
                    else
                    {
                        string counterNames = tokens[1];
                        string[] enabledCounters = counterNames.Substring(0, counterNames.Length-1).Split(',');
                        
                        filter.AddFilter(providerName, enabledCounters);
                    }
                }
                providerString = sb.ToString();
            }
            return providerString;
        }
        

        private async Task<int> Start()
        {
            if (_processId == 0)
            {
                _console.Error.WriteLine("--process-id is required.");
                return 1;
            }

            string providerString = BuildProviderString();
            if (providerString.Length == 0)
            {
                return 1;
            }

            _renderer.Initialize();

            ManualResetEvent shouldExit = new ManualResetEvent(false);
            _ct.Register(() => shouldExit.Set());
            Task monitorTask = new Task(() => {
                try
                {
                    EventPipeEventSource source = null;

                    try
                    {
                        source = RequestTracingV2(providerString);
                    }
                    catch (EventPipeUnknownCommandException)
                    {
                        // If unknown command exception is thrown, it's likely the app being monitored is 
                        // running an older version of runtime that doesn't support CollectTracingV2. Try again with V1.
                        source = RequestTracingV1(providerString);
                    }

                    source.Dynamic.All += DynamicAllMonitor;
                    _renderer.EventPipeSourceConnected();
                    source.Process();
                }
                catch (Exception ex)
                {
                    Debug.WriteLine($"[ERROR] {ex.ToString()}");
                }
                finally
                {
                    shouldExit.Set();
                }
            });

            monitorTask.Start();

            while(!shouldExit.WaitOne(250))
            {
                while (true)
                {
                    if (shouldExit.WaitOne(250))
                    {
                        StopMonitor();
                        return 0;
                    }
                    if (Console.KeyAvailable)
                    {
                        break;
                    }
                }
                ConsoleKey cmd = Console.ReadKey(true).Key;
                if (cmd == ConsoleKey.Q)
                {
                    StopMonitor();
                    break;
                }
                else if (cmd == ConsoleKey.P)
                {
                    pauseCmdSet = true;
                }
                else if (cmd == ConsoleKey.R)
                {
                    pauseCmdSet = false;
                }
            }

            return await Task.FromResult(0);
        }
    }
}<|MERGE_RESOLUTION|>--- conflicted
+++ resolved
@@ -78,10 +78,7 @@
             catch (PlatformNotSupportedException)
             {
             }
-<<<<<<< HEAD
-=======
             _renderer.Stop();
->>>>>>> 3b1334ff
         }
 
         public async Task<int> Monitor(CancellationToken ct, List<string> counter_list, IConsole console, int processId, int refreshInterval)
