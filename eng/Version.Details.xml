--- conflicted
+++ resolved
@@ -8,15 +8,9 @@
       <Uri>https://github.com/dotnet/arcade</Uri>
       <Sha>ff5d4b6c8dbdaeacb6e6159d3f8185118dffd915</Sha>
     </Dependency>
-<<<<<<< HEAD
-    <Dependency Name="Microsoft.SymbolStore" Version="1.0.135601">
-      <Uri>https://github.com/dotnet/symstore</Uri>
-      <Sha>8362d4e9a2c966baa936b8b874eb99842f33e563</Sha>
-=======
     <Dependency Name="Microsoft.SymbolStore" Version="1.0.136501">
       <Uri>https://github.com/dotnet/symstore</Uri>
       <Sha>47187e979e7e023223aa1d219183e7c0ef825d80</Sha>
->>>>>>> b0f1bc1e
     </Dependency>
   </ProductDependencies>
   <ToolsetDependencies>
